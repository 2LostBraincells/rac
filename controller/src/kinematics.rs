<<<<<<< HEAD
use std::{cmp::max, f64::consts::PI, ops::{Sub, Add, AddAssign}};
=======
use std::{
    f64::consts::PI,
    ops::{Add, AddAssign, Mul, Sub, SubAssign},
};
>>>>>>> e475e35d

use crate::robot::*;

use self::triangle::a_from_lengths;

/// Defines a position in 3d space
<<<<<<< HEAD
#[derive(Debug, Copy, Clone, PartialEq)]
pub struct Position {
    /// Width
    pub x: f64,

    /// Height
    pub y: f64,

    /// Depth
    pub z: f64,
}

#[derive(Debug, Clone, Copy)]
=======
#[derive(Debug, Copy, Clone)]
pub struct Position {
    /// Side to side
    pub x: f64,

    /// Up and down
    pub y: f64,

    /// Forward and backward
    pub z: f64,
}

#[derive(Debug, Copy, Clone)]
>>>>>>> e475e35d
pub struct SpherePos {
    /// Azmut angle
    pub azmut: f64,

    /// Polar angle
    pub polar: f64,

    /// 3d distance from origin
    pub dst: f64,

    /// Distance from origin on flat ground
    pub f_dst: f64,
}

<<<<<<< HEAD
impl Position{
    pub fn inverse_kinematics(&mut self, upper_arm: f64, lower_arm: f64) -> Arm {
        let pos = &self;
        let spos = &self.to_sphere();

        let beta = a_from_lengths(upper_arm, lower_arm, spos.dst);

        let alpha = {
            let x = (spos.f_dst / pos.y).atan();
            let y = a_from_lengths(spos.dst, lower_arm, upper_arm);

            if x + y > PI / 2. { 
                PI - x - y
            } else {
                x + y
            }
        };

        Arm {
            base: Angle(spos.azmut.to_degrees() + 90.),
            shoulder: Angle(alpha.to_degrees()),
            elbow: Angle(beta.to_degrees()),
            claw: Angle(0.)
        }
    }
}
=======
impl Position {
    /// Calculates the angles for the arm to reach a position
    ///
    /// # Arguments
    /// * `upper_arm` - The length of the upper Arm
    /// * `lower_arm` - The length of the lower Arm
    ///
    /// # Returns
    /// Ok(Arm) - The angles for the arm to reach the position
    /// Err(()) - No valid solution was found
    ///
    /// # Examples
    /// ```rust
    /// use robot::kinematics::Position;
    ///
    /// let mut position = Position::new(1., 1., 1.);
    ///
    /// let arm = robot.inverse_kinematics(10,10);
    /// ```
    pub fn inverse_kinematics(&mut self, upper_arm: f64, lower_arm: f64) -> Result<Arm, ()> {
        let spos = &self.to_sphere();
>>>>>>> e475e35d

        let base = spos.azmut.to_degrees() + 90.;

        if base.is_nan() {
            return Err(());
        }

        let elbow = a_from_lengths(upper_arm, lower_arm, spos.dst).to_degrees();

<<<<<<< HEAD
        robot.update_ik();

        assert_eq!(robot.angles.base.inner().round(), 90.);
        assert_eq!(robot.angles.shoulder.inner().round(), 45.);
        assert_eq!(robot.angles.elbow.inner().round(), 90.);
    }
}
=======
        if elbow.is_nan() {
            return Err(());
        }

        let shoulder = {
            // arctan(f_dst / y)
            let a = (spos.f_dst / self.y).atan();
            let b = a_from_lengths(spos.dst, lower_arm, upper_arm);
>>>>>>> e475e35d

            if a + b > PI / 2. {
                PI - a - b
            } else {
                a + b
            }
        }
        .to_degrees();

        if shoulder.is_nan() {
            return Err(());
        }

        Ok(Arm {
            base: Angle(base),
            shoulder: Angle(shoulder),
            elbow: Angle(elbow),
            claw: Angle(0.),
        })
    }

<<<<<<< HEAD
pub struct NoNan(f64);

impl NoNan {
    pub fn inner(&self) -> &f64 {
        if self.0.is_nan() {
            &0.
        } else {
            &self.0
        }
    }
}

impl Default for Position {
    fn default() -> Self {
        Self {
            x: 0.,
            y: 0.,
            z: 0.,
        }
    }
}

impl Position {
    pub fn f_dst(&self) -> f64 {
        (self.x * self.x + self.z * self.z).sqrt()
    }

    pub fn dst(&self) -> f64 {
        (self.x * self.x + self.y * self.y + self.z * self.z).sqrt()
    }

    pub fn azmut(&self) -> f64 {
        (self.x / self.z).atan()
    }

    pub fn polar(&self) -> f64 {
        (self.f_dst() / self.y).atan()
    }

=======
>>>>>>> e475e35d
    pub fn to_sphere(&self) -> SpherePos {
        // sqrt(X^2 + Z^2)
        let f_dst = self.f_dst();

        // sqrt(X^2 + Y^2 + Z^2)
        let dst = self.dst();
        
        // arctan(x / z)
        let azmut = self.azmut();

        // arctan(f_dst / y)
        let polar = self.polar();

        SpherePos {
            azmut: *NoNan(azmut).inner(),
            polar: *NoNan(polar).inner(),
            dst: *NoNan(dst).inner(),
            f_dst: *NoNan(f_dst).inner(),
        }
    }
}

impl Sub for Position {
    type Output = Position;

    fn sub(self, rhs: Position) -> Self::Output {
        Position {
            x: self.x - rhs.x,
            y: self.y - rhs.y,
            z: self.z - rhs.z,
        }
    }
}

impl Add for Position {
    type Output = Position;

    fn add(self, rhs: Position) -> Self::Output {
        Position {
            x: self.x + rhs.x,
            y: self.y + rhs.y,
            z: self.z + rhs.z,
        }
    }
}

impl AddAssign for Position {
    fn add_assign(&mut self, rhs: Position) {
        *self = Position {
            x: self.x + rhs.x,
            y: self.y + rhs.y,
            z: self.z + rhs.z,
        } 
    }
}

impl SpherePos {
    pub fn to_position(&self) -> Position {
        Position {
            x: self.dst * self.azmut.cos(),
            y: self.dst * self.polar.sin(),
            z: self.dst * self.azmut.sin(),
        }
    }

    /// Clamp all the values in the position to a range
    ///
    /// # Arguments
    /// * `min` - The minimum value for the position
    /// * `max` - The maximum value for the position
    ///
    /// # Examples
    /// ```rust
    /// use robot::kinematics::Position;
    /// let mut position = Position::new(1., 1., 1.);
    /// position.clamp(0., 0.);
    ///
    /// assert_eq!(position, Position::new(0., 0., 0.));
    /// ```
    pub fn cube_clamp(&mut self, min: f64, max: f64) {
        self.x = self.x.clamp(min, max);
        self.y = self.y.clamp(min, max);
        self.z = self.z.clamp(min, max);
    }

    /// Creates a new Position
    /// # Arguments
    /// * `x` - Side to side position
    /// * `y` - Up and down position
    /// * `z` - Forward and backward position
    pub fn new(x: f64, y: f64, z: f64) -> Self {
        Self { x, y, z }
    }
}

impl Default for Position {
    #[allow(dead_code)]
    fn default() -> Self {
        Self {
            x: 0.,
            y: 0.,
            z: 0.,
        }
    }
}

impl Eq for Position {}
impl PartialEq for Position {
    fn eq(&self, other: &Self) -> bool {
        self.x == other.x && self.y == other.y && self.z == other.z
    }

    fn ne(&self, other: &Self) -> bool {
        self.x != other.x || self.y != other.y || self.z != other.z
    }
}

impl Sub for Position {
    type Output = Self;

    fn sub(self, rhs: Self) -> Self::Output {
        Self {
            x: self.x - rhs.x,
            y: self.y - rhs.y,
            z: self.z - rhs.z,
        }
    }
}

impl SubAssign for Position {
    fn sub_assign(&mut self, rhs: Self) {
        *self = Self {
            x: self.x - rhs.x,
            y: self.y - rhs.y,
            z: self.z - rhs.z,
        }
    }
}

impl Add for Position {
    type Output = Self;

    fn add(self, rhs: Self) -> Self::Output {
        Self {
            x: self.x + rhs.x,
            y: self.y + rhs.y,
            z: self.z + rhs.z,
        }
    }
}

impl AddAssign for Position {
    fn add_assign(&mut self, rhs: Self) {
        *self = Self {
            x: self.x + rhs.x,
            y: self.y + rhs.y,
            z: self.z + rhs.z,
        }
    }
}

impl Mul<Position> for Position {
    type Output = Self;

    fn mul(self, rhs: Self) -> Self::Output {
        Self {
            x: self.x * rhs.x,
            y: self.y * rhs.y,
            z: self.z * rhs.z,
        }
    }
}

impl Mul<f64> for Position {
    type Output = Self;

    fn mul(self, rhs: f64) -> Self::Output {
        Self {
            x: self.x * rhs,
            y: self.y * rhs,
            z: self.z * rhs,
        }
    }
}

impl SpherePos {
    pub fn to_position(&self) -> Position {
        Position::new(
            self.f_dst * self.azmut.cos(),
            self.dst * self.polar.sin(),
            self.f_dst * self.azmut.sin(),
        )
    }
}

pub mod triangle {
    /// The angles for the corner between a and b in radians
    ///
    /// x = -c^2 + a^2 + b^2
    /// y = 2ab
    /// arccos(x/y)
    pub fn a_from_lengths(a: f64, b: f64, c: f64) -> f64 {
        let x = -(c * c) + a * a + b * b;
        let y = 2. * a * b;
        (x / y).acos()
    }

    #[cfg(test)]
    mod test {
        use crate::kinematics::triangle;

        #[test]
        fn a_from_lengths() {
            assert_eq!(triangle::a_from_lengths(3., 4., 5.).to_degrees(), 90.00);
            assert_eq!(
                triangle::a_from_lengths(2., 2., 2.).to_degrees().round(),
                60.00
            );
        }
    }
}

#[cfg(test)]
mod position {

    use std::f64::consts::SQRT_2;

    use crate::
        kinematics::Position
    ;

    #[test]
    fn inverse_kinematics() {
        let mut position = Position::new(SQRT_2, 0., 0.);

        let actual = position.inverse_kinematics(1., 1.).unwrap();

        assert_eq!(
            (actual.base.0 * 10.0f64.powi(4)).round() / 10.0f64.powi(4),
            180.
        );
        assert_eq!(
            (actual.shoulder.0 * 10.0f64.powi(4)).round() / 10.0f64.powi(4),
            45.
        );
        assert_eq!(
            (actual.elbow.0 * 10.0f64.powi(4)).round() / 10.0f64.powi(4),
            90.
        );

        let mut position = Position::new(0., 0., 0.);

        let actual = position.inverse_kinematics(0., 0.);

        assert!(actual.is_err());

    }

    #[test]
    fn addition() {
        let a = Position::new(1., 2., 3.);
        let mut b = Position::new(2., 2., 2.);
        let c = Position::new(3., 2., 1.);

        assert_eq!(a + b, Position::new(3., 4., 5.));
        assert_eq!(a + c, Position::new(4., 4., 4.));

        b += c;
        assert_eq!(b, Position::new(5., 4., 3.));
    }

    #[test]
    fn subtraction() {
        let a = Position::new(1., 2., 3.);
        let mut b = Position::new(2., 2., 2.);
        let c = Position::new(3., 2., 1.);

        assert_eq!(a - b, Position::new(-1., 0., 1.));
        assert_eq!(a - c, Position::new(-2., 0., 2.));

        b -= c;

        assert_eq!(b, Position::new(-1., 0., 1.));
    }
}

#[cfg(test)]
mod sphere_pos {
    use crate::kinematics::{Position, SpherePos};
    use std::f64::consts::{PI, SQRT_2};

    #[test]
    fn to_position() {
        let pos = SpherePos {
            azmut: 1.,
            polar: 1.,
            f_dst: 0.,
            dst: 0.,
        };

        let actual = pos.to_position();
        let expected = Position::new(0., 0., 0.);

        assert_eq!(actual, expected);

        let pos = SpherePos {
            azmut: PI / 4.,
            polar: 0.,
            f_dst: SQRT_2,
            dst: SQRT_2,
        };

        let actual = pos.to_position();
        let expected = Position::new(1., 0., 1.);

        assert_eq!((actual.x * 10.0f64.powi(4)).round() / 10.0f64.powi(4), 1.);
        assert_eq!((actual.y * 10.0f64.powi(4)).round() / 10.0f64.powi(4), 0.);
        assert_eq!((actual.z * 10.0f64.powi(4)).round() / 10.0f64.powi(4), 1.);
    }
}<|MERGE_RESOLUTION|>--- conflicted
+++ resolved
@@ -1,32 +1,13 @@
-<<<<<<< HEAD
-use std::{cmp::max, f64::consts::PI, ops::{Sub, Add, AddAssign}};
-=======
 use std::{
     f64::consts::PI,
     ops::{Add, AddAssign, Mul, Sub, SubAssign},
 };
->>>>>>> e475e35d
 
 use crate::robot::*;
 
 use self::triangle::a_from_lengths;
 
 /// Defines a position in 3d space
-<<<<<<< HEAD
-#[derive(Debug, Copy, Clone, PartialEq)]
-pub struct Position {
-    /// Width
-    pub x: f64,
-
-    /// Height
-    pub y: f64,
-
-    /// Depth
-    pub z: f64,
-}
-
-#[derive(Debug, Clone, Copy)]
-=======
 #[derive(Debug, Copy, Clone)]
 pub struct Position {
     /// Side to side
@@ -40,7 +21,7 @@
 }
 
 #[derive(Debug, Copy, Clone)]
->>>>>>> e475e35d
+
 pub struct SpherePos {
     /// Azmut angle
     pub azmut: f64,
@@ -55,35 +36,37 @@
     pub f_dst: f64,
 }
 
-<<<<<<< HEAD
-impl Position{
-    pub fn inverse_kinematics(&mut self, upper_arm: f64, lower_arm: f64) -> Arm {
-        let pos = &self;
-        let spos = &self.to_sphere();
-
-        let beta = a_from_lengths(upper_arm, lower_arm, spos.dst);
-
-        let alpha = {
-            let x = (spos.f_dst / pos.y).atan();
-            let y = a_from_lengths(spos.dst, lower_arm, upper_arm);
-
-            if x + y > PI / 2. { 
-                PI - x - y
-            } else {
-                x + y
-            }
-        };
-
-        Arm {
-            base: Angle(spos.azmut.to_degrees() + 90.),
-            shoulder: Angle(alpha.to_degrees()),
-            elbow: Angle(beta.to_degrees()),
-            claw: Angle(0.)
-        }
-    }
-}
-=======
 impl Position {
+    /// Clamp all the values in the position to a range
+    ///
+    /// # Arguments
+    /// * `min` - The minimum value for the position
+    /// * `max` - The maximum value for the position
+    ///
+    /// # Examples
+    /// ```rust
+    /// use robot::kinematics::Position;
+    /// let mut position = Position::new(1., 1., 1.);
+    /// position.clamp(0., 0.);
+    ///
+    /// assert_eq!(position, Position::new(0., 0., 0.));
+    /// ```
+    pub fn cube_clamp(&mut self, min: f64, max: f64) {
+        self.x = self.x.clamp(min, max);
+        self.y = self.y.clamp(min, max);
+        self.z = self.z.clamp(min, max);
+    }
+
+    /// Creates a new Position
+    /// # Arguments
+    /// * `x` - Side to side position
+    /// * `y` - Up and down position
+    /// * `z` - Forward and backward position
+    #[allow(unused)]
+    pub fn new(x: f64, y: f64, z: f64) -> Self {
+        Self { x, y, z }
+    }
+
     /// Calculates the angles for the arm to reach a position
     ///
     /// # Arguments
@@ -104,7 +87,6 @@
     /// ```
     pub fn inverse_kinematics(&mut self, upper_arm: f64, lower_arm: f64) -> Result<Arm, ()> {
         let spos = &self.to_sphere();
->>>>>>> e475e35d
 
         let base = spos.azmut.to_degrees() + 90.;
 
@@ -114,15 +96,6 @@
 
         let elbow = a_from_lengths(upper_arm, lower_arm, spos.dst).to_degrees();
 
-<<<<<<< HEAD
-        robot.update_ik();
-
-        assert_eq!(robot.angles.base.inner().round(), 90.);
-        assert_eq!(robot.angles.shoulder.inner().round(), 45.);
-        assert_eq!(robot.angles.elbow.inner().round(), 90.);
-    }
-}
-=======
         if elbow.is_nan() {
             return Err(());
         }
@@ -131,7 +104,6 @@
             // arctan(f_dst / y)
             let a = (spos.f_dst / self.y).atan();
             let b = a_from_lengths(spos.dst, lower_arm, upper_arm);
->>>>>>> e475e35d
 
             if a + b > PI / 2. {
                 PI - a - b
@@ -152,18 +124,6 @@
             claw: Angle(0.),
         })
     }
-
-<<<<<<< HEAD
-pub struct NoNan(f64);
-
-impl NoNan {
-    pub fn inner(&self) -> &f64 {
-        if self.0.is_nan() {
-            &0.
-        } else {
-            &self.0
-        }
-    }
 }
 
 impl Default for Position {
@@ -177,42 +137,32 @@
 }
 
 impl Position {
+    /// sqrt(X^2 + Z^2)
     pub fn f_dst(&self) -> f64 {
         (self.x * self.x + self.z * self.z).sqrt()
     }
 
+    /// sqrt(X^2 + Y^2 + Z^2)
     pub fn dst(&self) -> f64 {
         (self.x * self.x + self.y * self.y + self.z * self.z).sqrt()
     }
 
+    /// arctan(x / z)
     pub fn azmut(&self) -> f64 {
         (self.x / self.z).atan()
     }
 
+    /// arctan(f_dst / y)
     pub fn polar(&self) -> f64 {
         (self.f_dst() / self.y).atan()
     }
 
-=======
->>>>>>> e475e35d
     pub fn to_sphere(&self) -> SpherePos {
-        // sqrt(X^2 + Z^2)
-        let f_dst = self.f_dst();
-
-        // sqrt(X^2 + Y^2 + Z^2)
-        let dst = self.dst();
-        
-        // arctan(x / z)
-        let azmut = self.azmut();
-
-        // arctan(f_dst / y)
-        let polar = self.polar();
-
         SpherePos {
-            azmut: *NoNan(azmut).inner(),
-            polar: *NoNan(polar).inner(),
-            dst: *NoNan(dst).inner(),
-            f_dst: *NoNan(f_dst).inner(),
+            azmut: self.azmut(),
+            polar: (self.polar()),
+            dst: (self.dst()),
+            f_dst: (self.f_dst()),
         }
     }
 }
@@ -247,7 +197,7 @@
             x: self.x + rhs.x,
             y: self.y + rhs.y,
             z: self.z + rhs.z,
-        } 
+        }
     }
 }
 
@@ -259,46 +209,6 @@
             z: self.dst * self.azmut.sin(),
         }
     }
-
-    /// Clamp all the values in the position to a range
-    ///
-    /// # Arguments
-    /// * `min` - The minimum value for the position
-    /// * `max` - The maximum value for the position
-    ///
-    /// # Examples
-    /// ```rust
-    /// use robot::kinematics::Position;
-    /// let mut position = Position::new(1., 1., 1.);
-    /// position.clamp(0., 0.);
-    ///
-    /// assert_eq!(position, Position::new(0., 0., 0.));
-    /// ```
-    pub fn cube_clamp(&mut self, min: f64, max: f64) {
-        self.x = self.x.clamp(min, max);
-        self.y = self.y.clamp(min, max);
-        self.z = self.z.clamp(min, max);
-    }
-
-    /// Creates a new Position
-    /// # Arguments
-    /// * `x` - Side to side position
-    /// * `y` - Up and down position
-    /// * `z` - Forward and backward position
-    pub fn new(x: f64, y: f64, z: f64) -> Self {
-        Self { x, y, z }
-    }
-}
-
-impl Default for Position {
-    #[allow(dead_code)]
-    fn default() -> Self {
-        Self {
-            x: 0.,
-            y: 0.,
-            z: 0.,
-        }
-    }
 }
 
 impl Eq for Position {}
@@ -309,18 +219,6 @@
 
     fn ne(&self, other: &Self) -> bool {
         self.x != other.x || self.y != other.y || self.z != other.z
-    }
-}
-
-impl Sub for Position {
-    type Output = Self;
-
-    fn sub(self, rhs: Self) -> Self::Output {
-        Self {
-            x: self.x - rhs.x,
-            y: self.y - rhs.y,
-            z: self.z - rhs.z,
-        }
     }
 }
 
@@ -334,40 +232,6 @@
     }
 }
 
-impl Add for Position {
-    type Output = Self;
-
-    fn add(self, rhs: Self) -> Self::Output {
-        Self {
-            x: self.x + rhs.x,
-            y: self.y + rhs.y,
-            z: self.z + rhs.z,
-        }
-    }
-}
-
-impl AddAssign for Position {
-    fn add_assign(&mut self, rhs: Self) {
-        *self = Self {
-            x: self.x + rhs.x,
-            y: self.y + rhs.y,
-            z: self.z + rhs.z,
-        }
-    }
-}
-
-impl Mul<Position> for Position {
-    type Output = Self;
-
-    fn mul(self, rhs: Self) -> Self::Output {
-        Self {
-            x: self.x * rhs.x,
-            y: self.y * rhs.y,
-            z: self.z * rhs.z,
-        }
-    }
-}
-
 impl Mul<f64> for Position {
     type Output = Self;
 
@@ -377,16 +241,6 @@
             y: self.y * rhs,
             z: self.z * rhs,
         }
-    }
-}
-
-impl SpherePos {
-    pub fn to_position(&self) -> Position {
-        Position::new(
-            self.f_dst * self.azmut.cos(),
-            self.dst * self.polar.sin(),
-            self.f_dst * self.azmut.sin(),
-        )
     }
 }
 
@@ -422,9 +276,7 @@
 
     use std::f64::consts::SQRT_2;
 
-    use crate::
-        kinematics::Position
-    ;
+    use crate::kinematics::Position;
 
     #[test]
     fn inverse_kinematics() {
@@ -450,7 +302,6 @@
         let actual = position.inverse_kinematics(0., 0.);
 
         assert!(actual.is_err());
-
     }
 
     #[test]
@@ -508,7 +359,6 @@
         };
 
         let actual = pos.to_position();
-        let expected = Position::new(1., 0., 1.);
 
         assert_eq!((actual.x * 10.0f64.powi(4)).round() / 10.0f64.powi(4), 1.);
         assert_eq!((actual.y * 10.0f64.powi(4)).round() / 10.0f64.powi(4), 0.);
