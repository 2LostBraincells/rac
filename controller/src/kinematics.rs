--- conflicted
+++ resolved
@@ -6,19 +6,7 @@
 const MAX_SPEED: f32 = 0.25;
 const DEAD_ZONE: f32 = 0.1;
 
-<<<<<<< HEAD
 use self::geometry::triangle::a_from_lengths;
-=======
-#[cfg(test)]
-mod tests {
-    use super::*;
-
-    #[test]
-    fn angle_test() {
-        let mut robot = Robot::new(10., 10.);
-    }
-}
->>>>>>> e824b570
 
 pub struct Position {
     /// Width
@@ -98,7 +86,8 @@
         if left_stick_axis_y.abs() > DEAD_ZONE { self.position.y += MAX_SPEED * left_stick_axis_x; }
         if gamepad.is_pressed(Button::LeftTrigger2) { self.claw_open = !self.claw_open; }
     }
-<<<<<<< HEAD
+
+    
 }
 
 #[cfg(test)]
@@ -168,8 +157,4 @@
             f_dst,
         }
     }
-=======
-
-    
->>>>>>> e824b570
 }