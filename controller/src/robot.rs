<<<<<<< HEAD
use crate::communication::{ComError, Connection};
use crate::kinematics::Position;
use gilrs::{Axis, Button, Gamepad};

// controller constants pub const MAX_SPEED: f64 = 0.25;
pub const DEAD_ZONE: f64 = 0.2;
pub const MAX_SPEED: f64 = 10.;
pub const MAX_TRAVEL_SPEED: f64 = 10.;
pub const MOTION_EASE_IN: f64 = 0.05;
=======
use std::cmp::PartialEq;

use crate::{
    communication::{ComError, Connection},
    kinematics::Position,
    logging::warn,
};
use gilrs::{Axis, Button, Gamepad};
>>>>>>> e475e35d

// servo angles
pub const MAX_ANGLE: f64 = 180.0;
pub const MIN_ANGLE: f64 = 0.0;

// microseconds for arduino
pub const MAX_SERVO: u16 = 2400;
pub const MIN_SERVO: u16 = 250;

/// Defines a robot and its physical properties
pub struct Robot {
    pub motion_state: MotionState,
    pub position: Position,
<<<<<<< HEAD
    pub target_position: Position,
=======
    pub target_position: Option<Position>,

    // as a velocity vector
    pub velocity: Position,
    pub max_velocity: Position,
    pub target_velocity: Position,

    // maximum change in velocity per second
    pub acceleration: f64,

>>>>>>> e475e35d
    pub angles: Arm,
    pub upper_arm: f64,
    pub lower_arm: f64,
    pub square_sum: f64,
    pub claw_open: bool,
    pub claw_button_pressed: bool,
    pub connection: Connection,
    pub macros: Macros,
}

<<<<<<< HEAD
/// Defines a collection of macros
#[derive(Debug, Copy, Clone)]
pub struct Macros(Position, Position, Position, Position);

=======
>>>>>>> e475e35d
/// Defines a servo angle, but with more functions on it
#[derive(Debug, Copy, Clone)]
pub struct Angle(pub f64);

/// Very specific names for servos
#[derive(Debug, Copy, Clone)]
pub struct Arm {
    pub base: Angle,
    pub shoulder: Angle,
    pub elbow: Angle,
    pub claw: Angle,
}

/// quirky arm
#[derive(Debug, Copy, Clone)]
pub struct Servos {
    pub base: u16,
    pub shoulder: u16,
    pub elbow: u16,
    pub claw: u16,
}

/// Holds whether the robot is moving or idle.
/// If the robot is moving, it stores a value between 0.0 and 1.0 that eases the robot into the
/// movement
#[derive(Debug, Copy, Clone)]
pub enum MotionState {
    Idle,
    Moving(f64),
}

impl Robot {
    pub fn new(lower_arm: f64, upper_arm: f64) -> Robot {
        Robot {
            motion_state: MotionState::Idle,
            position: Position::default(),
<<<<<<< HEAD
            target_position: Position::default(),
=======
            target_position: None,
            velocity: Position::default(),
            max_velocity: Position::default(),
            target_velocity: Position::default(),
            acceleration: 1.,
>>>>>>> e475e35d
            angles: Arm::default(),
            upper_arm,
            lower_arm,
            square_sum: upper_arm * upper_arm + lower_arm * lower_arm,
            claw_open: false,
            claw_button_pressed: false,
            connection: Connection::default(),
            macros: Macros::default(),
        }
    }

<<<<<<< HEAD
    /// Handles input, updating the relevant values. Change this function to add controller
    /// functionality
    pub fn handle_input(&mut self, gamepad: &Gamepad, delta: f64) {
        let previous_position = self.target_position.clone();

        let _right_stick_axis_x = gamepad.value(Axis::RightStickX) as f64;
=======
    pub fn update_gamepad(&mut self, gamepad: &Gamepad) {
>>>>>>> e475e35d
        let right_stick_axis_y = gamepad.value(Axis::RightStickY) as f64;
        let left_stick_axis_x = gamepad.value(Axis::LeftStickX) as f64;
        let left_stick_axis_y = gamepad.value(Axis::LeftStickY) as f64;

        gamepad.value(100);
        self.target_velocity.z = self.max_velocity.z * left_stick_axis_y;
        self.target_velocity.x = self.max_velocity.x * left_stick_axis_x;
        self.target_velocity.y = self.max_velocity.y * right_stick_axis_y;

<<<<<<< HEAD
        if left_stick_axis_y.abs() > DEAD_ZONE {
            self.target_position.z += z_speed;
        }
        if left_stick_axis_x.abs() > DEAD_ZONE {
            self.target_position.x += x_speed;
        }
        if right_stick_axis_y.abs() > DEAD_ZONE {
            self.target_position.y += y_speed;
        }
        if gamepad.is_pressed(Button::LeftTrigger2) {
            if !self.claw_button_pressed {
                self.claw_open = !self.claw_open;
            }
            self.claw_button_pressed = true;
        }
        if !gamepad.is_pressed(Button::LeftTrigger2) {
            self.claw_button_pressed = false;
=======
        if gamepad.is_pressed(Button::Start) {
            panic!("Start button pressed");
>>>>>>> e475e35d
        }
    }

    pub fn update_position(&mut self, delta: f64) {
        // actual acceleration for this update step
        let acceleration = self.acceleration * delta;

        // the changle in velocity we need
        let mut delta_velocity = self.target_velocity - self.velocity;

        // limit change to maximum acceleration
        delta_velocity.cube_clamp(-acceleration, acceleration);

        // update position and velocity
        self.velocity += delta_velocity;
        self.position += self.velocity * delta;

        // limit position to not be outside of the range of motion
        let mut sphere = self.position.to_sphere();

        // clamp distance from origin
        sphere.dst = sphere.dst.min(self.upper_arm + self.lower_arm);

<<<<<<< HEAD
        if gamepad.is_pressed(Button::DPadUp) {
            if gamepad.is_pressed(Button::Select) {
                self.macros.0 = self.position.clone();
            } else {
                self.target_position = self.macros.0.clone();
=======
        // convert back to 3d cordinates and apply new position
        self.position = sphere.to_position();
    }

    pub fn update_ik(&mut self) {
        let angles = self
            .position
            .inverse_kinematics(self.upper_arm, self.lower_arm);

        match angles {
            Ok(angles) => {
                self.angles = Arm {
                    claw: self.angles.claw,
                    ..angles
                }
            }

            Err(()) => {
                warn("Could not calculate inverse kinematics");
>>>>>>> e475e35d
            }
        }
        if gamepad.is_pressed(Button::DPadRight) {
            if gamepad.is_pressed(Button::Select) {
                self.macros.1 = self.position.clone();
            } else {
                self.target_position = self.macros.1.clone();
            }
        }
        if gamepad.is_pressed(Button::DPadDown) {
            if gamepad.is_pressed(Button::Select) {
                self.macros.2 = self.position.clone();
            } else {
                self.target_position = self.macros.2.clone();
            }
        }
        if gamepad.is_pressed(Button::DPadLeft) {
            if gamepad.is_pressed(Button::Select) {
                self.macros.3 = self.position.clone();
            } else {
                self.target_position = self.macros.3.clone();
            }
        }

        if gamepad.is_pressed(Button::Mode) {
            panic!("Xbox button pressed, theres no way to recover from this");
        }

        if self.target_position.dst() > self.upper_arm + self.lower_arm
            && self.target_position.polar() < 0.
            && self.target_position.azmut() > 0.
            && self.target_position.azmut() < 180.
        {
            self.target_position = previous_position;
        }
    }

    /// Moves the arms current position in the direction if the target position
    pub fn update_position(&mut self) {
        let mut delta_sphere = (self.target_position - self.position).to_sphere();
        delta_sphere.dst =
            (MAX_TRAVEL_SPEED * self.motion_state.shape(|x| x.sqrt())).min(delta_sphere.dst);
        self.position += delta_sphere.to_position();

        self.motion_state.ease_in(MOTION_EASE_IN);
    }

    /// Runs the inverse kinematics on the position and updates the arm
    pub fn update_ik(&mut self) {
        self.angles = Arm {
            claw: self.angles.claw,
            ..self
                .position
                .inverse_kinematics(self.upper_arm, self.lower_arm)
        };
    }

    /// Changes claw servo depending on if the claw is supposed to be open or not
    pub fn update_claw(&mut self) {
        if self.claw_open {
            self.angles.claw = Angle(180.);
        } else {
            self.angles.claw = Angle(0.);
        }
    }

    /// The stripped down update loop
    pub fn idle_update(&mut self, gamepad: &Gamepad, delta: f64) {
        self.handle_input(gamepad, delta);

        if self.position != self.target_position {
            self.motion_state = MotionState::Moving(0.);
        }
    }

    /// The standard movement update loop
    pub fn moving_update(&mut self, gamepad: &Gamepad, delta: f64) {
        self.handle_input(gamepad, delta);
        self.update_position();
        self.update_ik();
        self.update_claw();

        if self.position == self.target_position {
            self.motion_state = MotionState::Idle;
        }
    }

    /// Runs all of the necessary function in order to update controller and move the robot
    pub fn update(&mut self, gamepad: &Gamepad, delta: f64) -> Result<(), ComError> {
<<<<<<< HEAD
        match self.motion_state {
            MotionState::Idle => {
                self.idle_update(gamepad, delta);
            }
            MotionState::Moving(_) => {
                self.moving_update(gamepad, delta);
            }
        }

=======
        self.update_gamepad(gamepad);
        self.update_position(delta);
        self.update_ik();
>>>>>>> e475e35d
        let data = self.angles.to_servos().to_message();
        self.connection.write(&data, true)
    }
}

<<<<<<< HEAD
#[allow(unused)]
impl MotionState {
    /// If the current state holds a value, returns a reference to that value
    pub fn inner(&self) -> Option<&f64> {
        match self {
            MotionState::Moving(x) => Some(x),
            MotionState::Idle => None,
=======
impl Angle {
    /// If the angle is NaN, return angle where its 0, otherwise return self
    pub fn nan_as_zero(self) -> Self {
        if self.0.is_nan() {
            Angle(0.)
        } else {
            self
>>>>>>> e475e35d
        }
    }
    /// If the current state holds a value, returns a mutable reference to that value
    pub fn inner_mut(&mut self) -> Option<&mut f64> {
        match self {
            MotionState::Moving(x) => Some(x),
            MotionState::Idle => None,
        }
    }
    /// If the state is moving, its value will linearly approach 1.0
    pub fn ease_in(&mut self, amount: f64) {
        match self {
            MotionState::Moving(x) => *x = amount.min(1.),
            _ => {}
        }
    }

    /// If the state is moving, returns a value based on an input shaping function
    ///
    ///# Example
    ///
    /// ```
    /// let motion = MotionState::Moving(0.5);
    ///
    /// let shaping_function = |x| x.sqrt()
    ///
    /// assert_eq(motion.shape(shaping_function), 0.5.sqrt())
    /// assert_eq(motion.shape(|x| x.sqrt()), 0.5.sqrt())
    /// ```
    pub fn shape(&self, function: impl Fn(f64) -> f64) -> f64 {
        match self {
            MotionState::Moving(x) => function(*x),
            _ => 0.,
        }
    }
}

impl Default for Macros {
    fn default() -> Self {
        Self(
            Default::default(),
            Default::default(),
            Default::default(),
            Default::default(),
        )
    }
}

/// convert servo position represented as an angle into values understod by the servo
impl Into<u16> for Angle {
    fn into(self) -> u16 {
        let factor = (self.0 - MIN_ANGLE) / MAX_ANGLE;
        ((MAX_SERVO - MIN_SERVO) as f64 * factor + MIN_SERVO as f64) as u16
    }
}

<<<<<<< HEAD
#[allow(unused)]
impl Angle {
    pub fn inner(&self) -> &f64 {
        &self.0
=======
impl PartialEq for Angle {
    fn eq(&self, other: &Self) -> bool {
        let left = (self.0 * 10.0f64.powi(4)).round() / 10.0f64.powi(4);
        let right = (other.0 * 10.0f64.powi(4)).round() / 10.0f64.powi(4);
        left == right
>>>>>>> e475e35d
    }
}

impl PartialEq for Arm {
    fn eq(&self, other: &Self) -> bool {
        self.base == other.base
            && self.shoulder == other.shoulder
            && self.elbow == other.elbow
            && self.claw == other.claw
    }
}

/// he's average alright
impl Default for Arm {
    fn default() -> Self {
        Self {
            base: Angle(0.),
            shoulder: Angle(0.),
            elbow: Angle(0.),
            claw: Angle(0.),
        }
    }
}

/// Arm functions
impl Arm {
    pub fn to_servos(&self) -> Servos {
        Servos {
            base: self.base.into(),
            shoulder: self.shoulder.into(),
            elbow: self.elbow.into(),
            claw: self.claw.into(),
        }
    }
}

impl Servos {
    pub fn to_message(&self) -> Vec<u8> {
        unsafe { std::mem::transmute::<Box<Servos>, &[u8; 8]>(Box::new(*self)) }.to_vec()
    }
}

#[cfg(test)]
mod test {
    use super::*;

    #[test]
    pub fn servos_to_message() {
        let servos = Servos {
            base: 100,
            shoulder: 200,
            elbow: 50,
            claw: 1,
        };

        let actual = servos.to_message();
        let expected: Vec<u8> = vec![100, 0, 200, 0, 50, 0, 1, 0];

        assert_eq!(actual, expected);
    }
}<|MERGE_RESOLUTION|>--- conflicted
+++ resolved
@@ -1,14 +1,3 @@
-<<<<<<< HEAD
-use crate::communication::{ComError, Connection};
-use crate::kinematics::Position;
-use gilrs::{Axis, Button, Gamepad};
-
-// controller constants pub const MAX_SPEED: f64 = 0.25;
-pub const DEAD_ZONE: f64 = 0.2;
-pub const MAX_SPEED: f64 = 10.;
-pub const MAX_TRAVEL_SPEED: f64 = 10.;
-pub const MOTION_EASE_IN: f64 = 0.05;
-=======
 use std::cmp::PartialEq;
 
 use crate::{
@@ -17,7 +6,6 @@
     logging::warn,
 };
 use gilrs::{Axis, Button, Gamepad};
->>>>>>> e475e35d
 
 // servo angles
 pub const MAX_ANGLE: f64 = 180.0;
@@ -29,11 +17,7 @@
 
 /// Defines a robot and its physical properties
 pub struct Robot {
-    pub motion_state: MotionState,
     pub position: Position,
-<<<<<<< HEAD
-    pub target_position: Position,
-=======
     pub target_position: Option<Position>,
 
     // as a velocity vector
@@ -44,7 +28,6 @@
     // maximum change in velocity per second
     pub acceleration: f64,
 
->>>>>>> e475e35d
     pub angles: Arm,
     pub upper_arm: f64,
     pub lower_arm: f64,
@@ -52,16 +35,8 @@
     pub claw_open: bool,
     pub claw_button_pressed: bool,
     pub connection: Connection,
-    pub macros: Macros,
-}
-
-<<<<<<< HEAD
-/// Defines a collection of macros
-#[derive(Debug, Copy, Clone)]
-pub struct Macros(Position, Position, Position, Position);
-
-=======
->>>>>>> e475e35d
+}
+
 /// Defines a servo angle, but with more functions on it
 #[derive(Debug, Copy, Clone)]
 pub struct Angle(pub f64);
@@ -84,29 +59,15 @@
     pub claw: u16,
 }
 
-/// Holds whether the robot is moving or idle.
-/// If the robot is moving, it stores a value between 0.0 and 1.0 that eases the robot into the
-/// movement
-#[derive(Debug, Copy, Clone)]
-pub enum MotionState {
-    Idle,
-    Moving(f64),
-}
-
 impl Robot {
     pub fn new(lower_arm: f64, upper_arm: f64) -> Robot {
         Robot {
-            motion_state: MotionState::Idle,
             position: Position::default(),
-<<<<<<< HEAD
-            target_position: Position::default(),
-=======
             target_position: None,
             velocity: Position::default(),
             max_velocity: Position::default(),
             target_velocity: Position::default(),
             acceleration: 1.,
->>>>>>> e475e35d
             angles: Arm::default(),
             upper_arm,
             lower_arm,
@@ -114,51 +75,22 @@
             claw_open: false,
             claw_button_pressed: false,
             connection: Connection::default(),
-            macros: Macros::default(),
-        }
-    }
-
-<<<<<<< HEAD
+        }
+    }
+
     /// Handles input, updating the relevant values. Change this function to add controller
     /// functionality
-    pub fn handle_input(&mut self, gamepad: &Gamepad, delta: f64) {
-        let previous_position = self.target_position.clone();
-
-        let _right_stick_axis_x = gamepad.value(Axis::RightStickX) as f64;
-=======
     pub fn update_gamepad(&mut self, gamepad: &Gamepad) {
->>>>>>> e475e35d
         let right_stick_axis_y = gamepad.value(Axis::RightStickY) as f64;
         let left_stick_axis_x = gamepad.value(Axis::LeftStickX) as f64;
         let left_stick_axis_y = gamepad.value(Axis::LeftStickY) as f64;
 
-        gamepad.value(100);
         self.target_velocity.z = self.max_velocity.z * left_stick_axis_y;
         self.target_velocity.x = self.max_velocity.x * left_stick_axis_x;
         self.target_velocity.y = self.max_velocity.y * right_stick_axis_y;
 
-<<<<<<< HEAD
-        if left_stick_axis_y.abs() > DEAD_ZONE {
-            self.target_position.z += z_speed;
-        }
-        if left_stick_axis_x.abs() > DEAD_ZONE {
-            self.target_position.x += x_speed;
-        }
-        if right_stick_axis_y.abs() > DEAD_ZONE {
-            self.target_position.y += y_speed;
-        }
-        if gamepad.is_pressed(Button::LeftTrigger2) {
-            if !self.claw_button_pressed {
-                self.claw_open = !self.claw_open;
-            }
-            self.claw_button_pressed = true;
-        }
-        if !gamepad.is_pressed(Button::LeftTrigger2) {
-            self.claw_button_pressed = false;
-=======
         if gamepad.is_pressed(Button::Start) {
             panic!("Start button pressed");
->>>>>>> e475e35d
         }
     }
 
@@ -182,13 +114,6 @@
         // clamp distance from origin
         sphere.dst = sphere.dst.min(self.upper_arm + self.lower_arm);
 
-<<<<<<< HEAD
-        if gamepad.is_pressed(Button::DPadUp) {
-            if gamepad.is_pressed(Button::Select) {
-                self.macros.0 = self.position.clone();
-            } else {
-                self.target_position = self.macros.0.clone();
-=======
         // convert back to 3d cordinates and apply new position
         self.position = sphere.to_position();
     }
@@ -208,178 +133,17 @@
 
             Err(()) => {
                 warn("Could not calculate inverse kinematics");
->>>>>>> e475e35d
             }
-        }
-        if gamepad.is_pressed(Button::DPadRight) {
-            if gamepad.is_pressed(Button::Select) {
-                self.macros.1 = self.position.clone();
-            } else {
-                self.target_position = self.macros.1.clone();
-            }
-        }
-        if gamepad.is_pressed(Button::DPadDown) {
-            if gamepad.is_pressed(Button::Select) {
-                self.macros.2 = self.position.clone();
-            } else {
-                self.target_position = self.macros.2.clone();
-            }
-        }
-        if gamepad.is_pressed(Button::DPadLeft) {
-            if gamepad.is_pressed(Button::Select) {
-                self.macros.3 = self.position.clone();
-            } else {
-                self.target_position = self.macros.3.clone();
-            }
-        }
-
-        if gamepad.is_pressed(Button::Mode) {
-            panic!("Xbox button pressed, theres no way to recover from this");
-        }
-
-        if self.target_position.dst() > self.upper_arm + self.lower_arm
-            && self.target_position.polar() < 0.
-            && self.target_position.azmut() > 0.
-            && self.target_position.azmut() < 180.
-        {
-            self.target_position = previous_position;
-        }
-    }
-
-    /// Moves the arms current position in the direction if the target position
-    pub fn update_position(&mut self) {
-        let mut delta_sphere = (self.target_position - self.position).to_sphere();
-        delta_sphere.dst =
-            (MAX_TRAVEL_SPEED * self.motion_state.shape(|x| x.sqrt())).min(delta_sphere.dst);
-        self.position += delta_sphere.to_position();
-
-        self.motion_state.ease_in(MOTION_EASE_IN);
-    }
-
-    /// Runs the inverse kinematics on the position and updates the arm
-    pub fn update_ik(&mut self) {
-        self.angles = Arm {
-            claw: self.angles.claw,
-            ..self
-                .position
-                .inverse_kinematics(self.upper_arm, self.lower_arm)
-        };
-    }
-
-    /// Changes claw servo depending on if the claw is supposed to be open or not
-    pub fn update_claw(&mut self) {
-        if self.claw_open {
-            self.angles.claw = Angle(180.);
-        } else {
-            self.angles.claw = Angle(0.);
-        }
-    }
-
-    /// The stripped down update loop
-    pub fn idle_update(&mut self, gamepad: &Gamepad, delta: f64) {
-        self.handle_input(gamepad, delta);
-
-        if self.position != self.target_position {
-            self.motion_state = MotionState::Moving(0.);
-        }
-    }
-
-    /// The standard movement update loop
-    pub fn moving_update(&mut self, gamepad: &Gamepad, delta: f64) {
-        self.handle_input(gamepad, delta);
-        self.update_position();
-        self.update_ik();
-        self.update_claw();
-
-        if self.position == self.target_position {
-            self.motion_state = MotionState::Idle;
         }
     }
 
     /// Runs all of the necessary function in order to update controller and move the robot
     pub fn update(&mut self, gamepad: &Gamepad, delta: f64) -> Result<(), ComError> {
-<<<<<<< HEAD
-        match self.motion_state {
-            MotionState::Idle => {
-                self.idle_update(gamepad, delta);
-            }
-            MotionState::Moving(_) => {
-                self.moving_update(gamepad, delta);
-            }
-        }
-
-=======
         self.update_gamepad(gamepad);
         self.update_position(delta);
         self.update_ik();
->>>>>>> e475e35d
         let data = self.angles.to_servos().to_message();
         self.connection.write(&data, true)
-    }
-}
-
-<<<<<<< HEAD
-#[allow(unused)]
-impl MotionState {
-    /// If the current state holds a value, returns a reference to that value
-    pub fn inner(&self) -> Option<&f64> {
-        match self {
-            MotionState::Moving(x) => Some(x),
-            MotionState::Idle => None,
-=======
-impl Angle {
-    /// If the angle is NaN, return angle where its 0, otherwise return self
-    pub fn nan_as_zero(self) -> Self {
-        if self.0.is_nan() {
-            Angle(0.)
-        } else {
-            self
->>>>>>> e475e35d
-        }
-    }
-    /// If the current state holds a value, returns a mutable reference to that value
-    pub fn inner_mut(&mut self) -> Option<&mut f64> {
-        match self {
-            MotionState::Moving(x) => Some(x),
-            MotionState::Idle => None,
-        }
-    }
-    /// If the state is moving, its value will linearly approach 1.0
-    pub fn ease_in(&mut self, amount: f64) {
-        match self {
-            MotionState::Moving(x) => *x = amount.min(1.),
-            _ => {}
-        }
-    }
-
-    /// If the state is moving, returns a value based on an input shaping function
-    ///
-    ///# Example
-    ///
-    /// ```
-    /// let motion = MotionState::Moving(0.5);
-    ///
-    /// let shaping_function = |x| x.sqrt()
-    ///
-    /// assert_eq(motion.shape(shaping_function), 0.5.sqrt())
-    /// assert_eq(motion.shape(|x| x.sqrt()), 0.5.sqrt())
-    /// ```
-    pub fn shape(&self, function: impl Fn(f64) -> f64) -> f64 {
-        match self {
-            MotionState::Moving(x) => function(*x),
-            _ => 0.,
-        }
-    }
-}
-
-impl Default for Macros {
-    fn default() -> Self {
-        Self(
-            Default::default(),
-            Default::default(),
-            Default::default(),
-            Default::default(),
-        )
     }
 }
 
@@ -391,18 +155,18 @@
     }
 }
 
-<<<<<<< HEAD
 #[allow(unused)]
 impl Angle {
     pub fn inner(&self) -> &f64 {
         &self.0
-=======
+    }
+}
+
 impl PartialEq for Angle {
     fn eq(&self, other: &Self) -> bool {
         let left = (self.0 * 10.0f64.powi(4)).round() / 10.0f64.powi(4);
         let right = (other.0 * 10.0f64.powi(4)).round() / 10.0f64.powi(4);
         left == right
->>>>>>> e475e35d
     }
 }
 
