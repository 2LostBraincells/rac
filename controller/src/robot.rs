--- conflicted
+++ resolved
@@ -1,13 +1,13 @@
 use crate::communication::{ComError, Connection};
 use gilrs::{Axis, Button, Gamepad};
 
-// controller constants pub const MAX_SPEED: f32 = 0.25;
-pub const DEAD_ZONE: f32 = 0.1;
-pub const MAX_SPEED: f32 = 0.25;
+// controller constants pub const MAX_SPEED: f64 = 0.25;
+pub const DEAD_ZONE: f64 = 0.2;
+pub const MAX_SPEED: f64 = 10.;
 
 // servo angles
-pub const MAX_ANGLE: f32 = 180.0;
-pub const MIN_ANGLE: f32 = 0.0;
+pub const MAX_ANGLE: f64 = 180.0;
+pub const MIN_ANGLE: f64 = 0.0;
 
 // microseconds for arduino
 pub const MAX_SERVO: u16 = 2400;
@@ -17,9 +17,9 @@
 pub struct Robot {
     pub position: Position,
     pub angles: Arm,
-    pub upper_arm: f32,
-    pub lower_arm: f32,
-    pub square_sum: f32,
+    pub upper_arm: f64,
+    pub lower_arm: f64,
+    pub square_sum: f64,
     pub claw_open: bool,
     pub connection: Connection,
 }
@@ -28,18 +28,18 @@
 #[derive(Debug, Copy, Clone)]
 pub struct Position {
     /// Width
-    pub x: f32,
+    pub x: f64,
 
     /// Height
-    pub y: f32,
+    pub y: f64,
 
     /// Depth
-    pub z: f32,
+    pub z: f64,
 }
 
 /// Defines a servo angle, but with more functions on it
 #[derive(Debug, Copy, Clone)]
-pub struct Angle(pub f32);
+pub struct Angle(pub f64);
 
 /// Very specific names for servos
 #[derive(Debug, Copy, Clone)]
@@ -60,7 +60,7 @@
 }
 
 impl Robot {
-    pub fn new(lower_arm: f32, upper_arm: f32) -> Robot {
+    pub fn new(lower_arm: f64, upper_arm: f64) -> Robot {
         Robot {
             position: Position::default(),
             angles: Arm::default(),
@@ -72,64 +72,45 @@
         }
     }
 
-    pub fn update_position(&mut self, gamepad: &Gamepad) {
-        let right_stick_axis_x = gamepad.value(Axis::RightStickX);
-        let right_stick_axis_y = gamepad.value(Axis::RightStickY);
-        let left_stick_axis_x = gamepad.value(Axis::LeftStickX);
-        let left_stick_axis_y = gamepad.value(Axis::LeftStickY);
+    pub fn update_position(&mut self, gamepad: &Gamepad, delta: f64) {
+        let previous_position = self.position.clone();
 
-<<<<<<< HEAD
-        if right_stick_axis_x.abs() > DEAD_ZONE {
-            self.position.z += MAX_SPEED * right_stick_axis_x;
+        let right_stick_axis_x = gamepad.value(Axis::RightStickX) as f64;
+        let right_stick_axis_y = gamepad.value(Axis::RightStickY) as f64;
+        let left_stick_axis_x = gamepad.value(Axis::LeftStickX) as f64;
+        let left_stick_axis_y = gamepad.value(Axis::LeftStickY) as f64;
+
+        let z_speed = MAX_SPEED * delta * left_stick_axis_y;
+        let x_speed = MAX_SPEED * delta * left_stick_axis_x;
+        let y_speed = MAX_SPEED * delta * right_stick_axis_y;
+
+        if left_stick_axis_y.abs() > DEAD_ZONE {
+            self.position.z += z_speed;
+        }
+        if left_stick_axis_x.abs() > DEAD_ZONE {
+            self.position.x += x_speed;
         }
         if right_stick_axis_y.abs() > DEAD_ZONE {
-            self.position.x += MAX_SPEED * right_stick_axis_y;
-        }
-        if left_stick_axis_y.abs() > DEAD_ZONE {
-            self.position.y += MAX_SPEED * left_stick_axis_x;
-=======
-        let z_speed = MAX_SPEED * right_stick_axis_x;
-        let x_speed = MAX_SPEED * right_stick_axis_y;
-        let y_speed = MAX_SPEED * left_stick_axis_x;
-
-        if right_stick_axis_x.abs() > DEAD_ZONE {
-            self.position.z += z_speed;
-            if self.position.to_sphere().dst > self.upper_arm + self.lower_arm || self.position.z < 0. {
-                self.position.z -= z_speed;
-            }
-        }
-        if right_stick_axis_y.abs() > DEAD_ZONE {
-            self.position.x += x_speed;
-            if self.position.to_sphere().dst > self.upper_arm + self.lower_arm {
-                self.position.z -= x_speed;
-            }
-        }
-        if left_stick_axis_y.abs() > DEAD_ZONE {
             self.position.y += y_speed;
-            if self.position.to_sphere().dst > self.upper_arm + self.lower_arm {
-                self.position.z -= y_speed;
-            }
->>>>>>> b18df089
         }
         if gamepad.is_pressed(Button::LeftTrigger2) {
             self.claw_open = !self.claw_open;
         }
+
+        if self.position.to_sphere().dst > self.upper_arm + self.lower_arm {
+            self.position = previous_position;
+        }
+
     }
 
-<<<<<<< HEAD
-    pub fn update(&mut self, gamepad: &Gamepad) -> Result<(), ComError> {
-        self.update_position(gamepad);
+    pub fn update(&mut self, gamepad: &Gamepad, delta:f64) -> Result<(), ComError> {
+        self.update_position(gamepad, delta);
         self.inverse_kinematics();
-=======
-    /// Sends the servo positions to the arduino
-    pub fn update(&mut self) -> Result<(), ComError> {
->>>>>>> b18df089
         let data = self.angles.to_servos().to_message();
-        self.connection.write(&data)
+        self.connection.write(&data, true)
     }
 }
 
-<<<<<<< HEAD
 impl Default for Position {
     fn default() -> Self {
         Self {
@@ -138,35 +119,22 @@
             z: 0.,
         }
     }
-=======
-/// Defines a servo angle, but with more functions on it
-#[derive(Debug, Copy, Clone)]
-pub struct Angle(pub f32);
-
-/// Very specific names for servos
-#[derive(Debug)]
-pub struct Arm {
-    pub base: Angle,
-    pub shoulder: Angle,
-    pub elbow: Angle,
-    pub claw: Angle,
->>>>>>> b18df089
 }
 
 /// convert servo position represented as an angle into values understod by the servo
 impl Into<u16> for Angle {
     fn into(self) -> u16 {
         let factor = (self.0 - MIN_ANGLE) / MAX_ANGLE;
-        ((MAX_SERVO - MIN_SERVO) as f32 * factor + MIN_SERVO as f32) as u16
+        ((MAX_SERVO - MIN_SERVO) as f64 * factor + MIN_SERVO as f64) as u16
     }
 }
 
 impl Angle {
-    pub fn inner(&self) -> &f32 {
+    pub fn inner(&self) -> &f64 {
         &self.0
     }
 
-    pub fn inner_mut(&mut self) -> &mut f32 {
+    pub fn inner_mut(&mut self) -> &mut f64 {
         &mut self.0
     }
 }
@@ -193,18 +161,6 @@
             claw: self.claw.into(),
         }
     }
-<<<<<<< HEAD
-=======
-}
-
-/// quirky arm
-#[derive(Debug, Copy, Clone)]
-pub struct Servos {
-    pub base: u16,
-    pub shoulder: u16,
-    pub elbow: u16,
-    pub claw: u16,
->>>>>>> b18df089
 }
 
 impl Servos {
